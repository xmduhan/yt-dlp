--- conflicted
+++ resolved
@@ -25,13 +25,8 @@
 
     def _real_extract(self, url):
         mobj = re.match(self._VALID_URL, url)
-<<<<<<< HEAD
         lang = mobj.group('lang')
         video_id = mobj.group('id')
-=======
-        video_id = mobj.group('id')
-        lang = mobj.group('lang')
->>>>>>> b2799ff9
 
         ref_xml_url = url.replace('/videos/', '/do_delegate/videos/')
         ref_xml_url = ref_xml_url.replace('.html', ',view,asPlayerXml.xml')
@@ -57,10 +52,6 @@
             'title': title,
             'thumbnail': thumbnail,
             'formats': formats,
-<<<<<<< HEAD
-            'ext': 'flv',
-=======
->>>>>>> b2799ff9
         }
 
 
